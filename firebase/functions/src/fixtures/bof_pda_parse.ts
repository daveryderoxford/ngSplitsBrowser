--- conflicted
+++ resolved
@@ -108,22 +108,10 @@
    }
 
    private text( el: cheerio.Element ): string {
-<<<<<<< HEAD
-   //   if ( el.type !== 'text' ) {
-  //       throw (new Error('BOF parser: Unexpected element.  Expected text element' + el.data) );
-  //    }
-=======
->>>>>>> 1b95b702
       return this.$(el).text();
    }
 
    private href( el: cheerio.Element ): string {
-<<<<<<< HEAD
-   //   if ( el.type !== 'text' ) {
-  //       throw ( new Error( 'BOF parser: Unexpected element.  Expected text element' + el.data) );
-  //    }
-=======
->>>>>>> 1b95b702
       return this.$( "a", this.$( el ) ).attr( "href" );
    }
 
