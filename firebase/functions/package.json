--- conflicted
+++ resolved
@@ -6,7 +6,6 @@
     "node": "14"
   },
   "dependencies": {
-<<<<<<< HEAD
     "@google-cloud/storage": "^2.4.3",
     "@googlemaps/google-maps-services-js": "^3.3.26",
     "@types/cheerio": "^0.22.11",
@@ -18,18 +17,6 @@
     "firebase-admin": "^11.5.0",
     "firebase-functions": "^4.2.0",
     "request": "^2.88.0",
-=======
-    "@google-cloud/storage": "^2.5.0",
-    "@types/cheerio": "^0.22.11",
-    "@types/node": "^11.15.42",
-    "@types/request": "^2.48.5",
-    "@types/request-promise": "^4.1.47",
-    "@types/stripe": "^7.13.25",
-    "cheerio": "^1.0.0-rc.2",
-    "firebase-admin": "^8.13.0",
-    "firebase-functions": "^3.13.0",
-    "request": "^2.88.2",
->>>>>>> 1b95b702
     "request-debug": "^0.2.0",
     "request-promise": "^4.2.6",
     "stripe": "^7.63.1",
@@ -42,17 +29,10 @@
     "chai": "^4.2.0",
     "chai-spies": "^1.0.0",
     "firebase-functions-test": "^0.1.7",
-<<<<<<< HEAD
     "mocha": "^6.1.4",
     "ts-node": "^8.0.3",
     "tslint": "^5.14.0",
     "typescript": "^4.0"
-=======
-    "mocha": "^6.2.3",
-    "ts-node": "^8.10.2",
-    "tslint": "^5.20.1",
-    "typescript": "^3.9.7"
->>>>>>> 1b95b702
   },
   "private": true,
   "scripts": {
